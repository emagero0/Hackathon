--- conflicted
+++ resolved
@@ -1,4 +1,5 @@
-<<<<<<< HEAD
+"use client"
+
 import { useState, useEffect } from 'react';
 import { useForm } from 'react-hook-form';
 import { Link, useNavigate } from 'react-router-dom';
@@ -9,18 +10,6 @@
 import { FieldError } from 'react-hook-form';
 import { login } from '../../services/authService';
 import { toast } from 'sonner';
-=======
-"use client"
-
-import { useState, useEffect } from "react"
-import { useForm } from "react-hook-form"
-import { Link, useNavigate } from "react-router-dom"
-import { Button } from "../../components/ui/button"
-import { Input } from "../../components/ui/input"
-import { Label } from "../../components/ui/label"
-import { Loader2, FileText, Lock, Eye, EyeOff } from "lucide-react"
-import type { FieldError } from "react-hook-form"
->>>>>>> 4919a840
 
 interface LoginFormData {
   username: string
@@ -49,15 +38,7 @@
   } = useForm<LoginFormData>()
   const navigate = useNavigate()
 
-<<<<<<< HEAD
   // No longer need dummy users as we're using the real API
-=======
-  // Dummy users - replace with actual backend API call
-  const dummyUsers: UserCredentials[] = [
-    { username: "admin", password: "#admin001", role: "admin" },
-    { username: "manager", password: "#manager1", role: "verification_manager" },
-  ]
->>>>>>> 4919a840
 
   useEffect(() => {
     const prefersDarkMode = window.matchMedia && window.matchMedia("(prefers-color-scheme: dark)").matches
@@ -70,7 +51,6 @@
   }, [])
 
   const onSubmit = async (data: LoginFormData) => {
-<<<<<<< HEAD
     setLoading(true);
 
     try {
@@ -78,14 +58,14 @@
       const response = await login(data);
 
       // Create a user object from the response to match the expected format
-      const user: User = {
+      const user: UserCredentials = {
         username: response.username,
         password: '', // We don't store the password
         role: response.roles[0] // Use the first role
       };
 
       onLogin(user); // Call the function passed from App.tsx
-      navigate('/'); // Navigate to dashboard or home on successful login
+      navigate('/dashboard'); // Navigate to dashboard on successful login
       toast.success('Login successful!');
     } catch (error: any) {
       // Use toast for error messages
@@ -94,22 +74,6 @@
       setLoading(false);
     }
   };
-=======
-    setLoading(true)
-    await new Promise((resolve) => setTimeout(resolve, 800)) // Simulate API delay
-
-    const user = dummyUsers.find((u) => u.username === data.username && u.password === data.password)
-
-    if (user) {
-      onLogin(user) // Call the function passed from App.tsx
-      navigate("/dashboard") // Navigate to dashboard on successful login
-    } else {
-      // TODO: Replace alert with a more user-friendly error message (e.g., using toast)
-      alert("Invalid username or password")
-    }
-    setLoading(false)
-  }
->>>>>>> 4919a840
 
   const getErrorMessage = (error?: FieldError): string => {
     return error?.message?.toString() || ""
