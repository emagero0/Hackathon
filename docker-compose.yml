--- conflicted
+++ resolved
@@ -53,7 +53,8 @@
     container_name: backend-container
     ports:
       - "8081:8081" # Matching server.port in application.properties
-<<<<<<< HEAD
+    env_file:
+      - .env
     environment:
       SPRING_DATASOURCE_URL: jdbc:mysql://mysql-db:3306/aierpdb?createDatabaseIfNotExist=true&useSSL=false&serverTimezone=Africa/Nairobi&allowPublicKeyRetrieval=true
       DB_USERNAME: "${DB_USERNAME:-root}"
@@ -67,11 +68,6 @@
       LLM_PYTHON_SERVICE_BASEURL: "http://gemini-python-service:8000"
       # Set timezone to fix time discrepancy
       TZ: "Africa/Nairobi"
-=======
-    env_file:
-      - .env
-
->>>>>>> 102b0846
     depends_on:
       mysql-db:
         condition: service_healthy
